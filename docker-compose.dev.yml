version: '3.8'

services:
  # PostgreSQL Database
  db:
    image: postgres:15-alpine
    container_name: crm-dev-db
    environment:
      POSTGRES_DB: crm_dev
      POSTGRES_USER: postgres
      POSTGRES_PASSWORD: postgres
    ports:
      - "5432:5432"
    volumes:
      - postgres_dev_data:/var/lib/postgresql/data
    healthcheck:
      test: ["CMD-SHELL", "pg_isready -U postgres -d crm_dev"]
      interval: 10s
      timeout: 5s
      retries: 5
    networks:
      - crm-dev-network

  # Redis
  redis:
    image: redis:7-alpine
    container_name: crm-dev-redis
    ports:
      - "6379:6379"
    volumes:
      - redis_dev_data:/data
    healthcheck:
      test: ["CMD", "redis-cli", "ping"]
      interval: 10s
      timeout: 5s
      retries: 5
    networks:
      - crm-dev-network

<<<<<<< HEAD
volumes:
  postgres_dev_data:
  redis_dev_data:
=======
  # Backend Development (with hot reload)
  backend:
    build:
      context: ./apps/backend
      dockerfile: Dockerfile.dev
      target: development
    container_name: crm-dev-backend
    restart: unless-stopped
    environment:
      NODE_ENV: development
      DATABASE_URL: postgresql://crm_dev_user:dev_password@db:5432/crm_dev_db
      REDIS_URL: redis://redis:6379
      JWT_SECRET: dev-jwt-secret
      PORT: 3001
      FRONTEND_URL: http://localhost:3000
      # AISensy WhatsApp API
      AISENSY_API_KEY: ${AISENSY_API_KEY}
      AISENSY_CAMPAIGN_NAME: ${AISENSY_CAMPAIGN_NAME:-CRM_Chat}
      AISENSY_WEBHOOK_SECRET: ${AISENSY_WEBHOOK_SECRET:-dev-webhook-secret}
    ports:
      - "3001:3001"
      - "3002:3002"
      - "9229:9229"  # Debug port
    depends_on:
      db:
        condition: service_healthy
      redis:
        condition: service_healthy
    volumes:
      - ./apps/backend:/app
      - /app/node_modules
      - dev_backend_uploads:/app/uploads
    networks:
      - crm-dev-network

  # Frontend Development (with hot reload)
  frontend:
    build:
      context: ./apps/frontend
      dockerfile: Dockerfile.dev
      target: development
    container_name: crm-dev-frontend
    restart: unless-stopped
    environment:
      NODE_ENV: development
      NEXT_PUBLIC_BACKEND_URL: http://localhost:3001
      NEXT_PUBLIC_WS_URL: ws://localhost:3001
      NEXT_PUBLIC_DEMO_MODE: "false"
      WATCHPACK_POLLING: "true"
    ports:
      - "3000:3000"
    depends_on:
      - backend
    volumes:
      - ./apps/frontend:/app
      - /app/node_modules
      - /app/.next
    networks:
      - crm-dev-network

  # pgAdmin for Database Management
  pgadmin:
    image: dpage/pgadmin4:latest
    container_name: crm-dev-pgadmin
    restart: unless-stopped
    environment:
      PGADMIN_DEFAULT_EMAIL: admin@crm-dev.local
      PGADMIN_DEFAULT_PASSWORD: dev_admin_password
      PGADMIN_CONFIG_SERVER_MODE: "False"
      PGADMIN_CONFIG_MASTER_PASSWORD_REQUIRED: "False"
    ports:
      - "5050:80"
    depends_on:
      db:
        condition: service_healthy
    volumes:
      - dev_pgadmin_data:/var/lib/pgadmin
    networks:
      - crm-dev-network

volumes:
  dev_postgres_data:
  dev_redis_data:
  dev_backend_uploads:
  dev_pgadmin_data:
>>>>>>> 0d20d305

networks:
  crm-dev-network:
    driver: bridge<|MERGE_RESOLUTION|>--- conflicted
+++ resolved
@@ -6,15 +6,15 @@
     image: postgres:15-alpine
     container_name: crm-dev-db
     environment:
-      POSTGRES_DB: crm_dev
-      POSTGRES_USER: postgres
-      POSTGRES_PASSWORD: postgres
+      POSTGRES_DB: crm_dev_db
+      POSTGRES_USER: crm_dev_user
+      POSTGRES_PASSWORD: dev_password
     ports:
       - "5432:5432"
     volumes:
       - postgres_dev_data:/var/lib/postgresql/data
     healthcheck:
-      test: ["CMD-SHELL", "pg_isready -U postgres -d crm_dev"]
+      test: ["CMD-SHELL", "pg_isready -U crm_dev_user -d crm_dev_db"]
       interval: 10s
       timeout: 5s
       retries: 5
@@ -37,11 +37,6 @@
     networks:
       - crm-dev-network
 
-<<<<<<< HEAD
-volumes:
-  postgres_dev_data:
-  redis_dev_data:
-=======
   # Backend Development (with hot reload)
   backend:
     build:
@@ -57,10 +52,11 @@
       JWT_SECRET: dev-jwt-secret
       PORT: 3001
       FRONTEND_URL: http://localhost:3000
-      # AISensy WhatsApp API
-      AISENSY_API_KEY: ${AISENSY_API_KEY}
-      AISENSY_CAMPAIGN_NAME: ${AISENSY_CAMPAIGN_NAME:-CRM_Chat}
-      AISENSY_WEBHOOK_SECRET: ${AISENSY_WEBHOOK_SECRET:-dev-webhook-secret}
+      # Meta WhatsApp Cloud API
+      WHATSAPP_ACCESS_TOKEN: ${WHATSAPP_ACCESS_TOKEN}
+      WHATSAPP_PHONE_NUMBER_ID: ${WHATSAPP_PHONE_NUMBER_ID}
+      WHATSAPP_BUSINESS_ACCOUNT_ID: ${WHATSAPP_BUSINESS_ACCOUNT_ID}
+      WHATSAPP_WEBHOOK_VERIFY_TOKEN: ${WHATSAPP_WEBHOOK_VERIFY_TOKEN:-dev-webhook-verify}
     ports:
       - "3001:3001"
       - "3002:3002"
@@ -73,7 +69,7 @@
     volumes:
       - ./apps/backend:/app
       - /app/node_modules
-      - dev_backend_uploads:/app/uploads
+      - backend_uploads:/app/uploads
     networks:
       - crm-dev-network
 
@@ -118,16 +114,15 @@
       db:
         condition: service_healthy
     volumes:
-      - dev_pgadmin_data:/var/lib/pgadmin
+      - pgadmin_data:/var/lib/pgadmin
     networks:
       - crm-dev-network
 
 volumes:
-  dev_postgres_data:
-  dev_redis_data:
-  dev_backend_uploads:
-  dev_pgadmin_data:
->>>>>>> 0d20d305
+  postgres_dev_data:
+  redis_dev_data:
+  backend_uploads:
+  pgadmin_data:
 
 networks:
   crm-dev-network:
