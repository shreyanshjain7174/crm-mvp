import { FastifyInstance } from 'fastify';
import { z } from 'zod';
import axios from 'axios';
import crypto from 'crypto';

const whatsappWebhookSchema = z.object({
  entry: z.array(z.object({
    changes: z.array(z.object({
      value: z.object({
        messages: z.array(z.object({
          id: z.string(),
          from: z.string(),
          timestamp: z.string(),
          text: z.object({
            body: z.string()
          }).optional(),
          type: z.string()
        })).optional(),
        contacts: z.array(z.object({
          profile: z.object({
            name: z.string()
          }),
          wa_id: z.string()
        })).optional()
      })
    }))
  }))
});

export async function whatsappRoutes(fastify: FastifyInstance) {
  // WhatsApp webhook verification
  fastify.get('/webhook', async (request, reply) => {
    const mode = (request.query as any)['hub.mode'];
    const token = (request.query as any)['hub.verify_token'];
    const challenge = (request.query as any)['hub.challenge'];

    if (mode && token) {
      if (mode === 'subscribe' && token === process.env.WHATSAPP_WEBHOOK_SECRET) {
        fastify.log.info('WhatsApp webhook verified');
        return challenge;
      } else {
        return reply.status(403).send('Forbidden');
      }
    }
  });

  // WhatsApp webhook for incoming messages
  fastify.post('/webhook', async (request, reply) => {
    try {
      // Verify webhook signature (optional but recommended)
      const signature = request.headers['x-hub-signature-256'] as string;
      if (signature && process.env.WHATSAPP_WEBHOOK_SECRET) {
        const expectedSignature = crypto
          .createHmac('sha256', process.env.WHATSAPP_WEBHOOK_SECRET)
          .update(JSON.stringify(request.body))
          .digest('hex');
        
        if (signature !== `sha256=${expectedSignature}`) {
          return reply.status(403).send('Invalid signature');
        }
      }

      const data = whatsappWebhookSchema.parse(request.body);
      
      for (const entry of data.entry) {
        for (const change of entry.changes) {
          const { messages, contacts } = change.value;
          
          if (messages && messages.length > 0) {
            for (const message of messages) {
              await processIncomingMessage(fastify, message, contacts);
            }
          }
        }
      }
      
      return { status: 'ok' };
    } catch (error) {
      fastify.log.error('Error processing WhatsApp webhook:', error);
      reply.status(500).send({ error: 'Failed to process webhook' });
    }
  });

  // Test endpoint to simulate receiving WhatsApp message (for development)
  fastify.post<{ Body: { phone: string; message: string; senderName?: string } }>('/test-receive', async (request, reply) => {
    try {
      const { phone, message, senderName } = request.body;
      
      const simulatedMessage = {
        id: `test_${Date.now()}`,
        from: phone,
        timestamp: new Date().toISOString(),
        text: { body: message },
        type: 'text'
      };
      
      const simulatedContacts = senderName ? [{
        profile: { name: senderName },
        wa_id: phone
      }] : undefined;
      
      await processIncomingMessage(fastify, simulatedMessage, simulatedContacts);
      
      return { success: true, message: 'Test message processed' };
    } catch (error) {
      fastify.log.error('Error processing test message:', error);
      reply.status(500).send({ error: 'Failed to process test message' });
    }
  });

  // Send WhatsApp message
  fastify.post<{ Body: { phone: string; message: string } }>('/send', async (request, reply) => {
    try {
      const { phone, message } = request.body;
      
      if (!process.env.WHATSAPP_API_TOKEN || !process.env.WHATSAPP_API_URL) {
        return reply.status(500).send({ error: 'WhatsApp API not configured' });
      }

      const response = await axios.post(
        `${process.env.WHATSAPP_API_URL}/v1/messages`,
        {
          to: phone,
          type: 'text',
          text: { body: message }
        },
        {
          headers: {
            'Authorization': `Bearer ${process.env.WHATSAPP_API_TOKEN}`,
            'Content-Type': 'application/json'
          }
        }
      );

      return { success: true, messageId: response.data.messages[0].id };
    } catch (error) {
      fastify.log.error('Error sending WhatsApp message:', error);
      reply.status(500).send({ error: 'Failed to send message' });
    }
  });
}

async function processIncomingMessage(
  fastify: FastifyInstance, 
  message: any, 
  contacts?: any[]
) {
  try {
    const phone = message.from;
    const content = message.text?.body || '';
    const whatsappId = message.id;
    
    // Find or create lead
    let result = await fastify.db.query(
      'SELECT * FROM leads WHERE phone = $1',
      [phone]
    );
    let lead = result.rows[0];
    
    if (!lead) {
      // Create new lead from contact info
      const contactName = contacts?.find(c => c.wa_id === phone)?.profile?.name || `Lead ${phone}`;
      
<<<<<<< HEAD
      // For now, assign to first user in database (in production, use proper logic)
      const firstUser = await fastify.prisma.user.findFirst();
      if (!firstUser) {
        throw new Error('No users found in database');
      }
      
      lead = await fastify.prisma.lead.create({
        data: {
          name: contactName,
          phone,
          source: 'WhatsApp',
          status: 'COLD',
          userId: firstUser.id
        }
      });
=======
      const leadResult = await fastify.db.query(`
        INSERT INTO leads (name, phone, source, status)
        VALUES ($1, $2, $3, $4)
        RETURNING *
      `, [contactName, phone, 'WhatsApp', 'COLD']);
      lead = leadResult.rows[0];
>>>>>>> 9c76ab0f
      
      // Emit new lead event
      fastify.io.emit('lead:created', lead);
    }
    
    // Create message record
    const messageResult = await fastify.db.query(`
      INSERT INTO messages (lead_id, content, direction, whatsapp_id, status)
      VALUES ($1, $2, $3, $4, $5)
      RETURNING *
    `, [lead.id, content, 'INBOUND', whatsappId, 'READ']);
    const messageRecord = messageResult.rows[0];
    
    // Create interaction record
    await fastify.db.query(`
      INSERT INTO interactions (lead_id, type, description, completed_at)
      VALUES ($1, $2, $3, NOW())
    `, [lead.id, 'WHATSAPP', `Received message: ${content.substring(0, 50)}...`]);
    
    // Emit real-time events
    fastify.io.emit('message:received', messageRecord);
    fastify.io.emit('lead:updated', lead);
    
    // TODO: Trigger AI suggestion generation
    // This will be implemented in the AI service
    
  } catch (error) {
    fastify.log.error('Error processing incoming message:', error);
  }
}<|MERGE_RESOLUTION|>--- conflicted
+++ resolved
@@ -161,30 +161,12 @@
       // Create new lead from contact info
       const contactName = contacts?.find(c => c.wa_id === phone)?.profile?.name || `Lead ${phone}`;
       
-<<<<<<< HEAD
-      // For now, assign to first user in database (in production, use proper logic)
-      const firstUser = await fastify.prisma.user.findFirst();
-      if (!firstUser) {
-        throw new Error('No users found in database');
-      }
-      
-      lead = await fastify.prisma.lead.create({
-        data: {
-          name: contactName,
-          phone,
-          source: 'WhatsApp',
-          status: 'COLD',
-          userId: firstUser.id
-        }
-      });
-=======
       const leadResult = await fastify.db.query(`
         INSERT INTO leads (name, phone, source, status)
         VALUES ($1, $2, $3, $4)
         RETURNING *
       `, [contactName, phone, 'WhatsApp', 'COLD']);
       lead = leadResult.rows[0];
->>>>>>> 9c76ab0f
       
       // Emit new lead event
       fastify.io.emit('lead:created', lead);
